--- conflicted
+++ resolved
@@ -14,17 +14,10 @@
     public interface IInteractUsing
     {
         /// <summary>
-<<<<<<< HEAD
-        /// The interaction Priority. Higher numbers get called first.
-        /// </summary>
-        /// <value>Prority defaults to 0</value>
-        int Priority { get => 0; }
-=======
         /// The interaction priority. Higher numbers get called first.
         /// </summary>
         /// <value>Priority defaults to 0</value>
         int Priority => 0;
->>>>>>> 39f13c18
 
         /// <summary>
         /// Called when using one object on another when user is in range of the target entity.
