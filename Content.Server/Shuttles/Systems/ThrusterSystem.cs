--- conflicted
+++ resolved
@@ -39,12 +39,9 @@
     [Dependency] private readonly DamageableSystem _damageable = default!;
     [Dependency] private readonly SharedPointLightSystem _light = default!;
     [Dependency] private readonly SharedAppearanceSystem _appearance = default!;
-<<<<<<< HEAD
+    [Dependency] private readonly TurfSystem _turf = default!;
     [Dependency] private readonly AtmosphereSystem _atmosphere = default!;
     [Dependency] private readonly NodeContainerSystem _nodeContainer = default!;
-=======
-    [Dependency] private readonly TurfSystem _turf = default!;
->>>>>>> 48c5e821
 
     // TODO: Unhardcode this.
     public const string BurnFixture = "thruster-burn";
@@ -410,13 +407,8 @@
     {
         foreach (var change in args.Changes)
         {
-<<<<<<< HEAD
             // The changed tile is still space.
-            if (change.NewTile.IsSpace(_tileDefManager) || !change.OldTile.IsSpace(_tileDefManager))
-=======
-            // If the old tile was space but the new one isn't then disable all adjacent thrusters
             if (_turf.IsSpace(change.NewTile) || !_turf.IsSpace(change.OldTile))
->>>>>>> 48c5e821
                 continue;
 
             var tilePos = change.GridIndices;
@@ -764,7 +756,7 @@
             mapGrid,
             new Vector2i((int)Math.Floor(x), (int)Math.Floor(y)));
 
-        return tile.Tile.IsSpace();
+        return _turf.IsSpace(tile);
     }
 
     /// <summary>
@@ -775,11 +767,7 @@
         if (args.OurFixtureId != BurnFixture)
             return;
 
-<<<<<<< HEAD
         ent.Comp.Colliding.Add(args.OtherEntity);
-=======
-        return _turf.IsSpace(tile);
->>>>>>> 48c5e821
     }
 
     /// <summary>
